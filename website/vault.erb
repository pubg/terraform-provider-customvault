--- conflicted
+++ resolved
@@ -83,17 +83,14 @@
                             <a href="/docs/providers/vault/r/aws_secret_backend_role.html">vault_aws_secret_backend_role</a>
                         </li>
 
-<<<<<<< HEAD
+                        <li<%= sidebar_current("docs-vault-resource-cert-auth-backend-role") %>>
+                            <a href="/docs/providers/vault/r/cert_auth_backend_role.html">vault_cert_auth_backend_role</a>
+                        </li>
+                  
                         <li<%= sidebar_current("docs-vault-resource-consul-secret-backend") %>>
                             <a href="/docs/providers/vault/r/consul_secret_backend.html">vault_consul_secret_backend</a>
                         </li>
-                      
-=======
-                        <li<%= sidebar_current("docs-vault-resource-cert-auth-backend-role") %>>
-                            <a href="/docs/providers/vault/r/cert_auth_backend_role.html">vault_cert_auth_backend_role</a>
-                        </li>
-
->>>>>>> 2718e1e2
+              
                         <li<%= sidebar_current("docs-vault-resource-database-secret-backend-connection") %>>
                             <a href="/docs/providers/vault/r/database_secret_backend_connection.html">vault_database_secret_backend_connection</a>
                         </li>
